package main

import (
	"crypto/tls"
	"crypto/x509"
	"fmt"
	"io/ioutil"
	"log"
	"net/http"
	"os"
	"regexp"
	"strconv"
	"strings"
	"sync"
	"time"

	"github.com/Shopify/sarama"
	"github.com/krallistic/kazoo-go"
	"github.com/pkg/errors"
	"github.com/prometheus/client_golang/prometheus"
	"github.com/prometheus/client_golang/prometheus/promhttp"
	"github.com/prometheus/common/version"
	"github.com/rcrowley/go-metrics"
	"gopkg.in/alecthomas/kingpin.v2"
)

const (
	namespace = "kafka"
	clientID  = "kafka_exporter"
)

var (
	clusterBrokers                     *prometheus.Desc
	topicPartitions                    *prometheus.Desc
	topicCurrentOffset                 *prometheus.Desc
	topicOldestOffset                  *prometheus.Desc
	topicPartitionLeader               *prometheus.Desc
	topicPartitionReplicas             *prometheus.Desc
	topicPartitionInSyncReplicas       *prometheus.Desc
	topicPartitionUsesPreferredReplica *prometheus.Desc
	topicUnderReplicatedPartition      *prometheus.Desc
	consumergroupCurrentOffset         *prometheus.Desc
	consumergroupCurrentOffsetSum      *prometheus.Desc
	consumergroupLag                   *prometheus.Desc
	consumergroupLagSum                *prometheus.Desc
	consumergroupLagZookeeper          *prometheus.Desc
	consumergroupMembers               *prometheus.Desc
)

// Exporter collects Kafka stats from the given server and exports them using
// the prometheus metrics package.
type Exporter struct {
	client                  sarama.Client
	topicFilter             *regexp.Regexp
	groupFilter             *regexp.Regexp
	mu                      sync.Mutex
	useZooKeeperLag         bool
	zookeeperClient         *kazoo.Kazoo
	nextMetadataRefresh     time.Time
	metadataRefreshInterval time.Duration
}

type kafkaOpts struct {
	uri                      []string
	useSASL                  bool
	useSASLHandshake         bool
	saslUsername             string
	saslPassword             string
	saslMechanism            string
	useTLS                   bool
	tlsCAFile                string
	tlsCertFile              string
	tlsKeyFile               string
	tlsInsecureSkipTLSVerify bool
	kafkaVersion             string
	useZooKeeperLag          bool
	uriZookeeper             []string
	labels                   string
	metadataRefreshInterval  string
	serviceName              string
	kerberosConfigPath       string
	realm                    string
	keyTabPath               string
	kerberosAuthType         string
}

// CanReadCertAndKey returns true if the certificate and key files already exists,
// otherwise returns false. If lost one of cert and key, returns error.
func CanReadCertAndKey(certPath, keyPath string) (bool, error) {
	certReadable := canReadFile(certPath)
	keyReadable := canReadFile(keyPath)

	if certReadable == false && keyReadable == false {
		return false, nil
	}

	if certReadable == false {
		return false, fmt.Errorf("error reading %s, certificate and key must be supplied as a pair", certPath)
	}

	if keyReadable == false {
		return false, fmt.Errorf("error reading %s, certificate and key must be supplied as a pair", keyPath)
	}

	return true, nil
}

// If the file represented by path exists and
// readable, returns true otherwise returns false.
func canReadFile(path string) bool {
	f, err := os.Open(path)
	if err != nil {
		return false
	}

	defer f.Close()

	return true
}

// NewExporter returns an initialized Exporter.
func NewExporter(opts kafkaOpts, topicFilter string, groupFilter string) (*Exporter, error) {
	var zookeeperClient *kazoo.Kazoo
	config := sarama.NewConfig()
	config.ClientID = clientID
	kafkaVersion, err := sarama.ParseKafkaVersion(opts.kafkaVersion)
	if err != nil {
		return nil, err
	}
	config.Version = kafkaVersion

	if opts.useSASL {
		// Convert to lowercase so that SHA512 and SHA256 is still valid
		opts.saslMechanism = strings.ToLower(opts.saslMechanism)
		switch opts.saslMechanism {
		case "scram-sha512":
			config.Net.SASL.SCRAMClientGeneratorFunc = func() sarama.SCRAMClient { return &XDGSCRAMClient{HashGeneratorFcn: SHA512} }
			config.Net.SASL.Mechanism = sarama.SASLMechanism(sarama.SASLTypeSCRAMSHA512)
		case "scram-sha256":
			config.Net.SASL.SCRAMClientGeneratorFunc = func() sarama.SCRAMClient { return &XDGSCRAMClient{HashGeneratorFcn: SHA256} }
			config.Net.SASL.Mechanism = sarama.SASLMechanism(sarama.SASLTypeSCRAMSHA256)
		case "gssapi":
			config.Net.SASL.Mechanism = sarama.SASLMechanism(sarama.SASLTypeGSSAPI)
			config.Net.SASL.GSSAPI.ServiceName = opts.serviceName
			config.Net.SASL.GSSAPI.KerberosConfigPath = opts.kerberosConfigPath
			config.Net.SASL.GSSAPI.Realm = opts.realm
			config.Net.SASL.GSSAPI.Username = opts.saslUsername
			if opts.kerberosAuthType == "keytabAuth" {
				config.Net.SASL.GSSAPI.AuthType = sarama.KRB5_KEYTAB_AUTH
				config.Net.SASL.GSSAPI.KeyTabPath = opts.keyTabPath
			} else {
				config.Net.SASL.GSSAPI.AuthType = sarama.KRB5_USER_AUTH
				config.Net.SASL.GSSAPI.Password = opts.saslPassword
			}
		case "plain":
		default:
			return nil, fmt.Errorf(
				`invalid sasl mechanism "%s": can only be "scram-sha256", "scram-sha512", "gssapi" or "plain"`,
				opts.saslMechanism,
			)
		}

		config.Net.SASL.Enable = true
		config.Net.SASL.Handshake = opts.useSASLHandshake

		if opts.saslUsername != "" {
			config.Net.SASL.User = opts.saslUsername
		}

		if opts.saslPassword != "" {
			config.Net.SASL.Password = opts.saslPassword
		}
	}

	if opts.useTLS {
		config.Net.TLS.Enable = true

		config.Net.TLS.Config = &tls.Config{
			RootCAs:            x509.NewCertPool(),
			InsecureSkipVerify: opts.tlsInsecureSkipTLSVerify,
		}

		if opts.tlsCAFile != "" {
			if ca, err := ioutil.ReadFile(opts.tlsCAFile); err == nil {
				config.Net.TLS.Config.RootCAs.AppendCertsFromPEM(ca)
			} else {
				return nil, err
			}
		}

		canReadCertAndKey, err := CanReadCertAndKey(opts.tlsCertFile, opts.tlsKeyFile)
		if err != nil {
			return nil, errors.Wrap(err, "error reading cert and key")
		}
		if canReadCertAndKey {
			cert, err := tls.LoadX509KeyPair(opts.tlsCertFile, opts.tlsKeyFile)
			if err == nil {
				config.Net.TLS.Config.Certificates = []tls.Certificate{cert}
			} else {
				return nil, err
			}
		}
	}

	if opts.useZooKeeperLag {
		log.Println("Using zookeeper lag, so connecting to zookeeper")
		zookeeperClient, err = kazoo.NewKazoo(opts.uriZookeeper, nil)
		if err != nil {
			return nil, errors.Wrap(err, "error connecting to zookeeper")
		}
	}

	interval, err := time.ParseDuration(opts.metadataRefreshInterval)
	if err != nil {
		return nil, errors.Wrap(err, "Cannot parse metadata refresh interval")
	}

	config.Metadata.RefreshFrequency = interval

	client, err := sarama.NewClient(opts.uri, config)

	if err != nil {
		return nil, errors.Wrap(err, "Error Init Kafka Client")
	}

	log.Println("Done Init Clients")
	// Init our exporter.
	return &Exporter{
		client:                  client,
		topicFilter:             regexp.MustCompile(topicFilter),
		groupFilter:             regexp.MustCompile(groupFilter),
		useZooKeeperLag:         opts.useZooKeeperLag,
		zookeeperClient:         zookeeperClient,
		nextMetadataRefresh:     time.Now(),
		metadataRefreshInterval: interval,
	}, nil
}

// Describe describes all the metrics ever exported by the Kafka exporter. It
// implements prometheus.Collector.
func (e *Exporter) Describe(ch chan<- *prometheus.Desc) {
	ch <- clusterBrokers
	ch <- topicCurrentOffset
	ch <- topicOldestOffset
	ch <- topicPartitions
	ch <- topicPartitionLeader
	ch <- topicPartitionReplicas
	ch <- topicPartitionInSyncReplicas
	ch <- topicPartitionUsesPreferredReplica
	ch <- topicUnderReplicatedPartition
	ch <- consumergroupCurrentOffset
	ch <- consumergroupCurrentOffsetSum
	ch <- consumergroupLag
	ch <- consumergroupLagZookeeper
	ch <- consumergroupLagSum
}

// Collect fetches the stats from configured Kafka location and delivers them
// as Prometheus metrics. It implements prometheus.Collector.
func (e *Exporter) Collect(ch chan<- prometheus.Metric) {
	var wg = sync.WaitGroup{}
	ch <- prometheus.MustNewConstMetric(
		clusterBrokers, prometheus.GaugeValue, float64(len(e.client.Brokers())),
	)

	offset := make(map[string]map[int32]int64)

	now := time.Now()

	if now.After(e.nextMetadataRefresh) {
		log.Print("Refreshing client metadata")

		if err := e.client.RefreshMetadata(); err != nil {
			log.Printf("error: Cannot refresh topics, using cached data: %v", err)
		}

		e.nextMetadataRefresh = now.Add(e.metadataRefreshInterval)
	}

	topics, err := e.client.Topics()
	if err != nil {
		log.Printf("error: Cannot get topics: %v", err)
		return
	}

	getTopicMetrics := func(topic string) {
		defer wg.Done()
		if !e.topicFilter.MatchString(topic) {
			return
		}
		partitions, err := e.client.Partitions(topic)
		if err != nil {
			log.Printf("error: Cannot get partitions of topic %s: %v", topic, err)
			return
		}
		ch <- prometheus.MustNewConstMetric(
			topicPartitions, prometheus.GaugeValue, float64(len(partitions)), topic,
		)
		e.mu.Lock()
		offset[topic] = make(map[int32]int64, len(partitions))
		e.mu.Unlock()
		for _, partition := range partitions {
			broker, err := e.client.Leader(topic, partition)
			if err != nil {
				log.Printf("error: Cannot get leader of topic %s partition %d: %v", topic, partition, err)
			} else {
				ch <- prometheus.MustNewConstMetric(
					topicPartitionLeader, prometheus.GaugeValue, float64(broker.ID()), topic, strconv.FormatInt(int64(partition), 10),
				)
			}

			currentOffset, err := e.client.GetOffset(topic, partition, sarama.OffsetNewest)
			if err != nil {
				log.Printf("error: Cannot get current offset of topic %s partition %d: %v", topic, partition, err)
			} else {
				e.mu.Lock()
				offset[topic][partition] = currentOffset
				e.mu.Unlock()
				ch <- prometheus.MustNewConstMetric(
					topicCurrentOffset, prometheus.GaugeValue, float64(currentOffset), topic, strconv.FormatInt(int64(partition), 10),
				)
			}

			oldestOffset, err := e.client.GetOffset(topic, partition, sarama.OffsetOldest)
			if err != nil {
				log.Printf("error: Cannot get oldest offset of topic %s partition %d: %v", topic, partition, err)
			} else {
				ch <- prometheus.MustNewConstMetric(
					topicOldestOffset, prometheus.GaugeValue, float64(oldestOffset), topic, strconv.FormatInt(int64(partition), 10),
				)
			}

			replicas, err := e.client.Replicas(topic, partition)
			if err != nil {
				log.Printf("error: Cannot get replicas of topic %s partition %d: %v", topic, partition, err)
			} else {
				ch <- prometheus.MustNewConstMetric(
					topicPartitionReplicas, prometheus.GaugeValue, float64(len(replicas)), topic, strconv.FormatInt(int64(partition), 10),
				)
			}

			inSyncReplicas, err := e.client.InSyncReplicas(topic, partition)
			if err != nil {
				log.Printf("error: Cannot get in-sync replicas of topic %s partition %d: %v", topic, partition, err)
			} else {
				ch <- prometheus.MustNewConstMetric(
					topicPartitionInSyncReplicas, prometheus.GaugeValue, float64(len(inSyncReplicas)), topic, strconv.FormatInt(int64(partition), 10),
				)
			}

			if broker != nil && replicas != nil && len(replicas) > 0 && broker.ID() == replicas[0] {
				ch <- prometheus.MustNewConstMetric(
					topicPartitionUsesPreferredReplica, prometheus.GaugeValue, float64(1), topic, strconv.FormatInt(int64(partition), 10),
				)
			} else {
				ch <- prometheus.MustNewConstMetric(
					topicPartitionUsesPreferredReplica, prometheus.GaugeValue, float64(0), topic, strconv.FormatInt(int64(partition), 10),
				)
			}

			if replicas != nil && inSyncReplicas != nil && len(inSyncReplicas) < len(replicas) {
				ch <- prometheus.MustNewConstMetric(
					topicUnderReplicatedPartition, prometheus.GaugeValue, float64(1), topic, strconv.FormatInt(int64(partition), 10),
				)
			} else {
				ch <- prometheus.MustNewConstMetric(
					topicUnderReplicatedPartition, prometheus.GaugeValue, float64(0), topic, strconv.FormatInt(int64(partition), 10),
				)
			}

			if e.useZooKeeperLag {
				ConsumerGroups, err := e.zookeeperClient.Consumergroups()

				if err != nil {
					log.Printf("error: Cannot get consumer group %v", err)
				}

				for _, group := range ConsumerGroups {
					offset, _ := group.FetchOffset(topic, partition)
					if offset > 0 {

						consumerGroupLag := currentOffset - offset
						ch <- prometheus.MustNewConstMetric(
							consumergroupLagZookeeper, prometheus.GaugeValue, float64(consumerGroupLag), group.Name, topic, strconv.FormatInt(int64(partition), 10),
						)
					}
				}
			}
		}
	}

	for _, topic := range topics {
		wg.Add(1)
		go getTopicMetrics(topic)
	}

	wg.Wait()

	getConsumerGroupMetrics := func(broker *sarama.Broker) {
		defer wg.Done()
		if err := broker.Open(e.client.Config()); err != nil && err != sarama.ErrAlreadyConnected {
			log.Printf("error: Cannot connect to broker %d: %v", broker.ID(), err)
			return
		}
		defer broker.Close()

		groups, err := broker.ListGroups(&sarama.ListGroupsRequest{})
		if err != nil {
			log.Printf("error: Cannot get consumer group: %v", err)
			return
		}
		groupIds := make([]string, 0)
		for groupId := range groups.Groups {
			if e.groupFilter.MatchString(groupId) {
				groupIds = append(groupIds, groupId)
			}
		}

		describeGroups, err := broker.DescribeGroups(&sarama.DescribeGroupsRequest{Groups: groupIds})
		if err != nil {
			log.Printf("error: Cannot get describe groups: %v", err)
			return
		}
		for _, group := range describeGroups.Groups {
			offsetFetchRequest := sarama.OffsetFetchRequest{ConsumerGroup: group.GroupId, Version: 1}
<<<<<<< HEAD
			for _, member := range group.Members {
				assignment, err := member.GetMemberAssignment()
				if err != nil {
					log.Printf("error: Cannot get GetMemberAssignment of group member %v : %v", member, err)
					return
=======
			if group.State == "Stable" {
				for _, member := range group.Members {
					assignment, err := member.GetMemberAssignment()
					if err != nil {
						plog.Errorf("Cannot get GetMemberAssignment of group member %v : %v", member, err)
						return
					}
					for topic, partions := range assignment.Topics {
						for _, partition := range partions {
							offsetFetchRequest.AddPartition(topic, partition)
						}
					}
>>>>>>> e67956dc
				}
			} else {
				//not really know what topic/partition this consumer group subscribe, so ask for all
				for topic, partitions := range offset {
					for partition := range partitions {
						offsetFetchRequest.AddPartition(topic, partition)
					}
				}
			}
			ch <- prometheus.MustNewConstMetric(
				consumergroupMembers, prometheus.GaugeValue, float64(len(group.Members)), group.GroupId,
			)
			offsetFetchResponse, err := broker.FetchOffset(&offsetFetchRequest)
			if err != nil {
				log.Printf("error: Cannot get offset of group %s: %v", group.GroupId, err)
				continue
			}

			for topic, partitions := range offsetFetchResponse.Blocks {
				// If the topic is not consumed by that consumer group, skip it
				topicConsumed := false
				for _, offsetFetchResponseBlock := range partitions {
					// Kafka will return -1 if there is no offset associated with a topic-partition under that consumer group
					if offsetFetchResponseBlock.Offset != -1 {
						topicConsumed = true
						break
					}
				}
				if !topicConsumed {
					continue
				}

				var currentOffsetSum int64
				var lagSum int64
				for partition, offsetFetchResponseBlock := range partitions {
					err := offsetFetchResponseBlock.Err
					if err != sarama.ErrNoError {
						log.Printf("error: Error for  partition %d :%v", partition, err.Error())
						continue
					}
					currentOffset := offsetFetchResponseBlock.Offset
					currentOffsetSum += currentOffset
					ch <- prometheus.MustNewConstMetric(
						consumergroupCurrentOffset, prometheus.GaugeValue, float64(currentOffset), group.GroupId, topic, strconv.FormatInt(int64(partition), 10),
					)
					e.mu.Lock()
					if offset, ok := offset[topic][partition]; ok {
						// If the topic is consumed by that consumer group, but no offset associated with the partition
						// forcing lag to -1 to be able to alert on that
						var lag int64
						if offsetFetchResponseBlock.Offset == -1 {
							lag = -1
						} else {
							lag = offset - offsetFetchResponseBlock.Offset
							lagSum += lag
						}
						ch <- prometheus.MustNewConstMetric(
							consumergroupLag, prometheus.GaugeValue, float64(lag), group.GroupId, topic, strconv.FormatInt(int64(partition), 10),
						)
					} else {
						log.Printf("error: No offset of topic %s partition %d, cannot get consumer group lag", topic, partition)
					}
					e.mu.Unlock()
				}
				ch <- prometheus.MustNewConstMetric(
					consumergroupCurrentOffsetSum, prometheus.GaugeValue, float64(currentOffsetSum), group.GroupId, topic,
				)
				ch <- prometheus.MustNewConstMetric(
					consumergroupLagSum, prometheus.GaugeValue, float64(lagSum), group.GroupId, topic,
				)
			}
		}
	}

	if len(e.client.Brokers()) > 0 {
		for _, broker := range e.client.Brokers() {
			wg.Add(1)
			go getConsumerGroupMetrics(broker)
		}
		wg.Wait()
	} else {
		log.Printf("error: No valid broker, cannot get consumer group metrics")
	}
}

func init() {
	metrics.UseNilMetrics = true
	prometheus.MustRegister(version.NewCollector("kafka_exporter"))
}

func main() {
	var (
		listenAddress = kingpin.Flag("web.listen-address", "Address to listen on for web interface and telemetry.").Default(":9308").String()
		metricsPath   = kingpin.Flag("web.telemetry-path", "Path under which to expose metrics.").Default("/metrics").String()
		topicFilter   = kingpin.Flag("topic.filter", "Regex that determines which topics to collect.").Default(".*").String()
		groupFilter   = kingpin.Flag("group.filter", "Regex that determines which consumer groups to collect.").Default(".*").String()
		logSarama     = kingpin.Flag("log.enable-sarama", "Turn on Sarama logging.").Default("false").Bool()

		opts = kafkaOpts{}
	)
	kingpin.Flag("kafka.server", "Address (host:port) of Kafka server.").Default("kafka:9092").StringsVar(&opts.uri)
	kingpin.Flag("sasl.enabled", "Connect using SASL/PLAIN.").Default("false").BoolVar(&opts.useSASL)
	kingpin.Flag("sasl.handshake", "Only set this to false if using a non-Kafka SASL proxy.").Default("true").BoolVar(&opts.useSASLHandshake)
	kingpin.Flag("sasl.username", "SASL user name.").Default("").StringVar(&opts.saslUsername)
	kingpin.Flag("sasl.password", "SASL user password.").Default("").StringVar(&opts.saslPassword)
	kingpin.Flag("sasl.mechanism", "The SASL SCRAM SHA algorithm sha256 or sha512 or gssapi as mechanism").Default("").StringVar(&opts.saslMechanism)
	kingpin.Flag("sasl.service-name", "Service name when using kerberos Auth").Default("").StringVar(&opts.serviceName)
	kingpin.Flag("sasl.kerberos-config-path", "Kerberos config path").Default("").StringVar(&opts.kerberosConfigPath)
	kingpin.Flag("sasl.realm", "Kerberos realm").Default("").StringVar(&opts.realm)
	kingpin.Flag("sasl.kerberos-auth-type", "Kerberos auth type. Either 'keytabAuth' or 'userAuth'").Default("").StringVar(&opts.kerberosAuthType)
	kingpin.Flag("sasl.keytab-path", "Kerberos keytab file path").Default("").StringVar(&opts.keyTabPath)
	kingpin.Flag("tls.enabled", "Connect using TLS.").Default("false").BoolVar(&opts.useTLS)
	kingpin.Flag("tls.ca-file", "The optional certificate authority file for TLS client authentication.").Default("").StringVar(&opts.tlsCAFile)
	kingpin.Flag("tls.cert-file", "The optional certificate file for client authentication.").Default("").StringVar(&opts.tlsCertFile)
	kingpin.Flag("tls.key-file", "The optional key file for client authentication.").Default("").StringVar(&opts.tlsKeyFile)
	kingpin.Flag("tls.insecure-skip-tls-verify", "If true, the server's certificate will not be checked for validity. This will make your HTTPS connections insecure.").Default("false").BoolVar(&opts.tlsInsecureSkipTLSVerify)
	kingpin.Flag("kafka.version", "Kafka broker version").Default(sarama.V1_0_0_0.String()).StringVar(&opts.kafkaVersion)
	kingpin.Flag("use.consumelag.zookeeper", "if you need to use a group from zookeeper").Default("false").BoolVar(&opts.useZooKeeperLag)
	kingpin.Flag("zookeeper.server", "Address (hosts) of zookeeper server.").Default("localhost:2181").StringsVar(&opts.uriZookeeper)
	kingpin.Flag("kafka.labels", "Kafka cluster name").Default("").StringVar(&opts.labels)
	kingpin.Flag("refresh.metadata", "Metadata refresh interval").Default("30s").StringVar(&opts.metadataRefreshInterval)

	kingpin.Version(version.Print("kafka_exporter"))
	kingpin.HelpFlag.Short('h')
	kingpin.Parse()

	log.Println("Starting kafka_exporter", version.Info())
	log.Println("Build context", version.BuildContext())

	labels := make(map[string]string)

	// Protect against empty labels
	if opts.labels != "" {
		for _, label := range strings.Split(opts.labels, ",") {
			splitted := strings.Split(label, "=")
			if len(splitted) >= 2 {
				labels[splitted[0]] = splitted[1]
			}
		}
	}

	setup(*listenAddress, *metricsPath, *topicFilter, *groupFilter, *logSarama, opts, labels)
}

func setup(
	listenAddress string,
	metricsPath string,
	topicFilter string,
	groupFilter string,
	logSarama bool,
	opts kafkaOpts,
	labels map[string]string,
) {
	clusterBrokers = prometheus.NewDesc(
		prometheus.BuildFQName(namespace, "", "brokers"),
		"Number of Brokers in the Kafka Cluster.",
		nil, labels,
	)
	topicPartitions = prometheus.NewDesc(
		prometheus.BuildFQName(namespace, "topic", "partitions"),
		"Number of partitions for this Topic",
		[]string{"topic"}, labels,
	)
	topicCurrentOffset = prometheus.NewDesc(
		prometheus.BuildFQName(namespace, "topic", "partition_current_offset"),
		"Current Offset of a Broker at Topic/Partition",
		[]string{"topic", "partition"}, labels,
	)
	topicOldestOffset = prometheus.NewDesc(
		prometheus.BuildFQName(namespace, "topic", "partition_oldest_offset"),
		"Oldest Offset of a Broker at Topic/Partition",
		[]string{"topic", "partition"}, labels,
	)

	topicPartitionLeader = prometheus.NewDesc(
		prometheus.BuildFQName(namespace, "topic", "partition_leader"),
		"Leader Broker ID of this Topic/Partition",
		[]string{"topic", "partition"}, labels,
	)

	topicPartitionReplicas = prometheus.NewDesc(
		prometheus.BuildFQName(namespace, "topic", "partition_replicas"),
		"Number of Replicas for this Topic/Partition",
		[]string{"topic", "partition"}, labels,
	)

	topicPartitionInSyncReplicas = prometheus.NewDesc(
		prometheus.BuildFQName(namespace, "topic", "partition_in_sync_replica"),
		"Number of In-Sync Replicas for this Topic/Partition",
		[]string{"topic", "partition"}, labels,
	)

	topicPartitionUsesPreferredReplica = prometheus.NewDesc(
		prometheus.BuildFQName(namespace, "topic", "partition_leader_is_preferred"),
		"1 if Topic/Partition is using the Preferred Broker",
		[]string{"topic", "partition"}, labels,
	)

	topicUnderReplicatedPartition = prometheus.NewDesc(
		prometheus.BuildFQName(namespace, "topic", "partition_under_replicated_partition"),
		"1 if Topic/Partition is under Replicated",
		[]string{"topic", "partition"}, labels,
	)

	consumergroupCurrentOffset = prometheus.NewDesc(
		prometheus.BuildFQName(namespace, "consumergroup", "current_offset"),
		"Current Offset of a ConsumerGroup at Topic/Partition",
		[]string{"consumergroup", "topic", "partition"}, labels,
	)

	consumergroupCurrentOffsetSum = prometheus.NewDesc(
		prometheus.BuildFQName(namespace, "consumergroup", "current_offset_sum"),
		"Current Offset of a ConsumerGroup at Topic for all partitions",
		[]string{"consumergroup", "topic"}, labels,
	)

	consumergroupLag = prometheus.NewDesc(
		prometheus.BuildFQName(namespace, "consumergroup", "lag"),
		"Current Approximate Lag of a ConsumerGroup at Topic/Partition",
		[]string{"consumergroup", "topic", "partition"}, labels,
	)

	consumergroupLagZookeeper = prometheus.NewDesc(
		prometheus.BuildFQName(namespace, "consumergroupzookeeper", "lag_zookeeper"),
		"Current Approximate Lag(zookeeper) of a ConsumerGroup at Topic/Partition",
		[]string{"consumergroup", "topic", "partition"}, nil,
	)

	consumergroupLagSum = prometheus.NewDesc(
		prometheus.BuildFQName(namespace, "consumergroup", "lag_sum"),
		"Current Approximate Lag of a ConsumerGroup at Topic for all partitions",
		[]string{"consumergroup", "topic"}, labels,
	)

	consumergroupMembers = prometheus.NewDesc(
		prometheus.BuildFQName(namespace, "consumergroup", "members"),
		"Amount of members in a consumer group",
		[]string{"consumergroup"}, labels,
	)

	if logSarama {
		sarama.Logger = log.New(os.Stdout, "[sarama] ", log.LstdFlags)
	}

	exporter, err := NewExporter(opts, topicFilter, groupFilter)
	if err != nil {
		log.Fatalln(err)
	}
	defer exporter.client.Close()
	prometheus.MustRegister(exporter)

	http.Handle(metricsPath, promhttp.Handler())
	http.HandleFunc("/", func(w http.ResponseWriter, r *http.Request) {
		w.Write([]byte(`<html>
	        <head><title>Kafka Exporter</title></head>
	        <body>
	        <h1>Kafka Exporter</h1>
	        <p><a href='` + metricsPath + `'>Metrics</a></p>
	        </body>
	        </html>`))
	})
	http.HandleFunc("/healthz", func(w http.ResponseWriter, r *http.Request) {
		// need more specific sarama check
		w.Write([]byte("ok"))
	})

	log.Println("Listening on", listenAddress)
	log.Fatal(http.ListenAndServe(listenAddress, nil))
}<|MERGE_RESOLUTION|>--- conflicted
+++ resolved
@@ -423,18 +423,11 @@
 		}
 		for _, group := range describeGroups.Groups {
 			offsetFetchRequest := sarama.OffsetFetchRequest{ConsumerGroup: group.GroupId, Version: 1}
-<<<<<<< HEAD
-			for _, member := range group.Members {
-				assignment, err := member.GetMemberAssignment()
-				if err != nil {
-					log.Printf("error: Cannot get GetMemberAssignment of group member %v : %v", member, err)
-					return
-=======
 			if group.State == "Stable" {
 				for _, member := range group.Members {
 					assignment, err := member.GetMemberAssignment()
 					if err != nil {
-						plog.Errorf("Cannot get GetMemberAssignment of group member %v : %v", member, err)
+						log.Printf("Cannot get GetMemberAssignment of group member %v : %v", member, err)
 						return
 					}
 					for topic, partions := range assignment.Topics {
@@ -442,7 +435,6 @@
 							offsetFetchRequest.AddPartition(topic, partition)
 						}
 					}
->>>>>>> e67956dc
 				}
 			} else {
 				//not really know what topic/partition this consumer group subscribe, so ask for all
