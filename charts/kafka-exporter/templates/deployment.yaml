apiVersion: apps/v1
kind: Deployment
metadata:
  name: {{ include "kafka-exporter.fullname" . }}
  labels:
    app.kubernetes.io/name: {{ include "kafka-exporter.name" . }}
    helm.sh/chart: {{ include "kafka-exporter.chart" . }}
    app.kubernetes.io/instance: {{ .Release.Name }}
    app.kubernetes.io/managed-by: {{ .Release.Service }}
    {{- if .Values.labels -}}
    {{ .Values.labels | toYaml | nindent 4 -}}
    {{- end }}
spec:
  replicas: {{ .Values.replicaCount }}
  selector:
    matchLabels:
      app.kubernetes.io/name: {{ include "kafka-exporter.name" . }}
      app.kubernetes.io/instance: {{ .Release.Name }}
  template:
    metadata:
      labels:
        app.kubernetes.io/name: {{ include "kafka-exporter.name" . }}
        app.kubernetes.io/instance: {{ .Release.Name }}
        {{- if .Values.podLabels -}}
        {{ .Values.podLabels | toYaml | nindent 8 -}}
        {{- end }}
    spec:
      containers:
        - name: {{ .Chart.Name }}
          image: "{{ .Values.image.repository }}:{{ .Values.image.tag }}"
          imagePullPolicy: {{ .Values.image.pullPolicy }}
          args:
            {{- if .Values.kafkaExporter}}
            {{- range .Values.kafkaExporter.kafka.servers }}
            - "--kafka.server={{ . }}"
            {{- end }}
            {{- if .Values.kafkaExporter.kafka.version }}
            - --kafka.version={{ .Values.kafkaExporter.kafka.version }}
            {{- end }}
            {{- end}}
            {{- if .Values.kafkaExporter.sasl.enabled }}
            - --sasl.enabled
            {{- if not .Values.kafkaExporter.sasl.handshake }}
            - --sasl.handshake=false
            {{- end }}
            - --sasl.username={{ .Values.kafkaExporter.sasl.username }}
            - --sasl.password={{ .Values.kafkaExporter.sasl.password }}
            - --sasl.mechanism={{ .Values.kafkaExporter.sasl.mechanism }}
            {{- end }}
            {{- if .Values.kafkaExporter.tls.enabled}}
            - --tls.enabled
            {{- if .Values.kafkaExporter.tls.insecureSkipTlsVerify}}
            - --tls.insecure-skip-tls-verify
            {{- else }}
            - --tls.ca-file=/etc/tls-certs/ca-file
            - --tls.cert-file=/etc/tls-certs/cert-file
            - --tls.key-file=/etc/tls-certs/key-file
            {{- end }}
            {{- end }}
<<<<<<< HEAD
            {{- if .Values.kafkaExporter.log }}
            - --verbosity={{ .Values.kafkaExporter.log.verbosity }}
=======
>>>>>>> 34dd85e1
            {{- if .Values.kafkaExporter.log.enableSarama }}
            - --log.enable-sarama
            {{- end }}
          ports:
            - name: metrics
              containerPort: 9308
              protocol: TCP
          livenessProbe:
            failureThreshold: 1
            httpGet:
              path: /healthz
              port: metrics
              scheme: HTTP
            initialDelaySeconds: 3
            periodSeconds: 30
            successThreshold: 1
            timeoutSeconds: 9
          readinessProbe:
            failureThreshold: 1
            httpGet:
              path: /healthz
              port: metrics
              scheme: HTTP
            initialDelaySeconds: 3
            periodSeconds: 15
            successThreshold: 1
            timeoutSeconds: 9

          {{- if and .Values.kafkaExporter.tls.enabled (not .Values.kafkaExporter.tls.insecureSkipTlsVerify) }}
          volumeMounts:
          - name: tls-certs
            mountPath: "/etc/tls-certs/"
            readOnly: true
          {{- end }}
          resources:
            {{- toYaml .Values.resources | nindent 12 }}
      {{- with .Values.nodeSelector }}

      nodeSelector:
        {{- toYaml . | nindent 8 }}
      {{- end }}
    {{- with .Values.affinity }}
      affinity:
        {{- toYaml . | nindent 8 }}
    {{- end }}
    {{- with .Values.tolerations }}
      tolerations:
        {{- toYaml . | nindent 8 }}
    {{- end }}
    {{- if and .Values.kafkaExporter.tls.enabled (not .Values.kafkaExporter.tls.insecureSkipTlsVerify) }}
      volumes:
      - name: tls-certs
        secret:
          secretName: {{ include "kafka-exporter.fullname" . }}
    {{- end }}<|MERGE_RESOLUTION|>--- conflicted
+++ resolved
@@ -57,11 +57,8 @@
             - --tls.key-file=/etc/tls-certs/key-file
             {{- end }}
             {{- end }}
-<<<<<<< HEAD
             {{- if .Values.kafkaExporter.log }}
             - --verbosity={{ .Values.kafkaExporter.log.verbosity }}
-=======
->>>>>>> 34dd85e1
             {{- if .Values.kafkaExporter.log.enableSarama }}
             - --log.enable-sarama
             {{- end }}
